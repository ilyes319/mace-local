--- conflicted
+++ resolved
@@ -9,11 +9,8 @@
 import logging
 from pathlib import Path
 from typing import Optional
-<<<<<<< HEAD
 import json
 import os
-=======
->>>>>>> c179a16f
 
 import numpy as np
 import torch.nn.functional
@@ -25,7 +22,6 @@
 from mace import data, modules, tools
 from mace.tools import torch_geometric
 from mace.tools.scripts_utils import (
-<<<<<<< HEAD
     create_error_table,
     get_dataset_from_xyz,
     get_atomic_energies,
@@ -34,12 +30,6 @@
     get_files_with_suffix,
 )
 from mace.data import HDF5Dataset
-=======
-    LRScheduler,
-    create_error_table,
-    get_dataset_from_xyz,
-)
->>>>>>> c179a16f
 
 
 def main() -> None:
@@ -58,7 +48,7 @@
     tools.set_default_dtype(args.default_dtype)
     if args.num_workers > 0:
         os.environ["OMP_NUM_THREADS"] = str(args.num_workers)
-        torch.multiprocessing.set_start_method('fork')
+        torch.multiprocessing.set_start_method("fork")
 
     config_type_weights = get_config_type_weights(args.config_type_weights)
 
@@ -186,7 +176,6 @@
         training_set_processed = HDF5Dataset(
             args.train_file, r_max=args.r_max, z_table=z_table
         )
-<<<<<<< HEAD
         train_loader = torch_geometric.dataloader.DataLoader(
             training_set_processed,
             batch_size=args.batch_size,
@@ -198,26 +187,6 @@
 
         validation_set_processed = HDF5Dataset(
             args.valid_file, r_max=args.r_max, z_table=z_table
-=======
-    elif args.loss == "huber":
-        loss_fn = modules.WeightedHuberEnergyForcesStressLoss(
-            energy_weight=args.energy_weight,
-            forces_weight=args.forces_weight,
-            stress_weight=args.stress_weight,
-            huber_delta=args.huber_delta,
-        )
-    elif args.loss == "dipole":
-        assert (
-            dipole_only is True
-        ), "dipole loss can only be used with AtomicDipolesMACE model"
-        loss_fn = modules.DipoleSingleLoss(dipole_weight=args.dipole_weight,)
-    elif args.loss == "energy_forces_dipole":
-        assert dipole_only is False and compute_dipole is True
-        loss_fn = modules.WeightedEnergyForcesDipoleLoss(
-            energy_weight=args.energy_weight,
-            forces_weight=args.forces_weight,
-            dipole_weight=args.dipole_weight,
->>>>>>> c179a16f
         )
         valid_loader = torch_geometric.dataloader.DataLoader(
             validation_set_processed,
@@ -310,13 +279,9 @@
                 "RealAgnosticInteractionBlock"
             ],
             MLP_irreps=o3.Irreps(args.MLP_irreps),
-<<<<<<< HEAD
-            atomic_inter_scale=args.std,
-=======
             equivariant_readout=args.equivariant_readout,
             equivariant_readout_irreps=o3.Irreps(args.equivariant_readout_irreps),
             atomic_inter_scale=std,
->>>>>>> c179a16f
             atomic_inter_shift=0.0,
             radial_MLP=ast.literal_eval(args.radial_MLP),
         )
@@ -327,16 +292,11 @@
             gate=modules.gate_dict[args.gate],
             interaction_cls_first=modules.interaction_classes[args.interaction_first],
             MLP_irreps=o3.Irreps(args.MLP_irreps),
-<<<<<<< HEAD
-            atomic_inter_scale=args.std,
-            atomic_inter_shift=args.mean,
-=======
             equivariant_readout=args.equivariant_readout,
             equivariant_readout_irreps=o3.Irreps(args.equivariant_readout_irreps),
             atomic_inter_scale=std,
             atomic_inter_shift=mean,
             radial_MLP=ast.literal_eval(args.radial_MLP),
->>>>>>> c179a16f
         )
     elif args.model == "ScaleShiftBOTNet":
         model = modules.ScaleShiftBOTNet(
